--- conflicted
+++ resolved
@@ -1,9 +1,5 @@
 package Bio::ToolBox::db_helper;
-<<<<<<< HEAD
 our $VERSION = '1.70';
-=======
-our $VERSION = '1.69';
->>>>>>> b4696bcb
 
 =head1 NAME
 
