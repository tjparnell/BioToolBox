--- conflicted
+++ resolved
@@ -15,11 +15,7 @@
 provides:
   Bio::ToolBox:
     file: lib/Bio/ToolBox.pm
-<<<<<<< HEAD
     version: '1.50'
-=======
-    version: '1.45'
->>>>>>> 9b5ae9b7
   Bio::ToolBox::Data:
     file: lib/Bio/ToolBox/Data.pm
     version: '1.43'
@@ -48,14 +44,10 @@
     version: '1.45'
   Bio::ToolBox::db_helper:
     file: lib/Bio/ToolBox/db_helper.pm
-<<<<<<< HEAD
     version: '1.50'
   Bio::ToolBox::db_helper::alignment_callbacks:
     file: lib/Bio/ToolBox/db_helper/alignment_callbacks.pm
     version: '1.50'
-=======
-    version: '1.45'
->>>>>>> 9b5ae9b7
   Bio::ToolBox::db_helper::bam:
     file: lib/Bio/ToolBox/db_helper/bam.pm
     version: '1.50'
@@ -110,8 +102,4 @@
 resources:
   license: http://dev.perl.org/licenses/
   repository: https://github.com/tjparnell/biotoolbox
-<<<<<<< HEAD
-version: '1.50'
-=======
-version: '1.45'
->>>>>>> 9b5ae9b7
+version: '1.50'