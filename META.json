--- conflicted
+++ resolved
@@ -42,11 +42,7 @@
    "provides" : {
       "Bio::ToolBox" : {
          "file" : "lib/Bio/ToolBox.pm",
-<<<<<<< HEAD
          "version" : "1.50"
-=======
-         "version" : "1.43"
->>>>>>> c3403262
       },
       "Bio::ToolBox::Data" : {
          "file" : "lib/Bio/ToolBox/Data.pm",
@@ -140,9 +136,5 @@
          "url" : "https://github.com/tjparnell/biotoolbox"
       }
    },
-<<<<<<< HEAD
    "version" : "1.50"
-=======
-   "version" : "1.43"
->>>>>>> c3403262
 }